use core::num;
use std::{collections::{HashSet, HashMap}, ops::Add, u8, fmt::Write};
use uuid::Uuid;

use crate::traits::*;

/// Returns subset of power set of given id's with the condition that each set returned has dims number
/// of elements.
pub fn power_set<N: HgNode>(v: Vec<N>, dims: usize) -> HashSet<Vec<N>> {
    if dims == 0 {
        return HashSet::new();
    }
    if dims == 1 {
        return HashSet::from([Vec::new(), v]);
    }
    if dims > v.len() {
        let l = v.len();
        return power_set(v, l);
    }
    let copy = v.clone();
    let smallers = power_set(copy, dims - 1);
    let mut ret = HashSet::new();
    for node in v {
        for mut smaller in smallers.clone() {
            if smaller.contains(&node) == false {
                smaller.push(node.clone());
                smaller.sort();
                ret.insert(smaller);
            }
        }
    }
    ret
}

#[derive(Debug, Clone)]
struct PowerSetBits<const M: usize> {
    pub bits: [u8; M],
}

impl<const M: usize> PowerSetBits<M> {
<<<<<<< HEAD

    pub fn num_ones(&self) -> u32 {
        self.bits.iter().fold(0, |tot, b| tot + b.count_ones())
    }

=======
>>>>>>> 53868a80
    pub fn rotate_left_one(&mut self) {
        let leading_bit = self.bits[0] & 0b1000_0000_u8;
        for ix in 0..M {
            if ix < M - 1 {
                self.bits[ix] = self.bits[ix] << 1;
                let next_leading_bit = self.bits[ix + 1] & 0b1000_0000_u8;
                self.bits[ix] = self.bits[ix] | next_leading_bit.reverse_bits();
            } else {
                self.bits[ix] = self.bits[ix] << 1;
                self.bits[ix] = self.bits[ix] | leading_bit.reverse_bits();
            }
        }
    }
    pub fn rotate_right_one(&mut self) {
        let trailing_bit = self.bits[M - 1] & 0b0000_0001_u8;
        for ix in 0..M {
            if ix < M - 1 {
                self.bits[M - 1 - ix] = self.bits[M - 1 - ix] >> 1;
                let next_trailing_bit = self.bits[M - 1 - ix - 1] & 0b0000_0001_u8;
                self.bits[M - 1 - ix] = self.bits[M - 1 - ix] | next_trailing_bit.reverse_bits();
            } else {
                self.bits[0] = self.bits[0] >> 1;
                self.bits[0] = self.bits[0] | trailing_bit.reverse_bits();
            }
        }
    }

<<<<<<< HEAD
<<<<<<< HEAD
    // TODO: Implement up to 8 shift, then use that as the base instead of one
=======
>>>>>>> 53868a8087f41c32132ce4b51b811ff7a8b77f7e
=======
>>>>>>> 53868a80
    pub fn rotate_left(&mut self, l: u32) {
        for _ in 0..l {
            self.rotate_left_one();
        }
    }

<<<<<<< HEAD
<<<<<<< HEAD
    // TODO: Implement up to 8 shift, then use that as the base instead of one
=======
>>>>>>> 53868a8087f41c32132ce4b51b811ff7a8b77f7e
=======
>>>>>>> 53868a80
    pub fn rotate_right(&mut self, r: u32) {
        for _ in 0..r {
            self.rotate_right_one();
        }
    }

    pub fn leading_ones(&self) -> u32 {
        let mut ret = 0;
        for ix in 0..M {
            if self.bits[ix].leading_ones() < 8 {
                ret += self.bits[ix].leading_ones();
                return ret;
            } else {
                ret += 8;
            }
        }
        ret
    }

    pub fn leading_zeros(&self) -> u32 {
        let mut ret = 0;
        for ix in 0..M {
            if self.bits[ix].leading_zeros() < 8 {
                ret += self.bits[ix].leading_zeros();
                return ret;
            } else {
                ret += 8;
            }
        }
        ret
    }
<<<<<<< HEAD

    pub fn flip_kth_bit(&mut self, k: u32) {
        if k == 0 {
            return;
        }
        let mut total_rotations_left = 0;
        let mut ones_passed = 0;
        let mut num_zeros = self.leading_zeros();
        self.rotate_left(num_zeros);
        total_rotations_left += num_zeros;
        while ones_passed < k - 1 {
            if self.leading_zeros() == 0 {
                let num_ones = u32::min(k - ones_passed - 1, self.leading_ones());
                self.rotate_left(num_ones);
                ones_passed += num_ones;
                total_rotations_left += num_ones;
            } else {
                num_zeros = self.leading_zeros();
                self.rotate_left(num_zeros);
                total_rotations_left += num_zeros;
            }
        }
        num_zeros = self.leading_zeros();
        self.rotate_left(num_zeros);
        total_rotations_left += num_zeros;
        self.bits[0] = self.bits[0] ^ 0b_1000_0000_u8;
        self.rotate_right(total_rotations_left);
    }

    /// TODO: This is currently broken, needs fixing.
    pub fn base_rotation_left(&mut self, bit_shift: u32) {
        let bit_shift_to_bit_flag = HashMap::from([
            (1_u32, 0b1000_0000_u8),
            (2_u32, 0b1100_0000_u8),
            (3_u32, 0b1110_0000_u8),
            (4_u32, 0b1111_0000_u8),
            (5_u32, 0b1111_1000_u8),
            (6_u32, 0b1111_1100_u8),
            (7_u32, 0b1111_1110_u8),
            (8_u32, 0b1111_1111_u8)
            ]);
        if let Some(bit_flag) = bit_shift_to_bit_flag.get(&bit_shift) {
            let leading_bits = self.bits[0] & bit_flag;
            for ix in 0..M {
                if ix < M - 1 {
                    self.bits[ix] = self.bits[ix] << bit_shift;
                    let next_leading_bit = self.bits[ix + 1] & bit_flag;
                    self.bits[ix] = self.bits[ix] | next_leading_bit.reverse_bits();
                } else {
                    self.bits[ix] = self.bits[ix] << bit_shift;
                    self.bits[ix] = self.bits[ix] | leading_bits.reverse_bits();
                }
            }
        }
    }

=======

    pub fn flip_kth_bit(&mut self, k: u32) {
        if k == 0 {
            return;
        }
        let mut total_rotations_left = 0;
        let mut ones_passed = 0;
        let mut num_zeros = self.leading_zeros();
        self.rotate_left(num_zeros);
        total_rotations_left += num_zeros;
        while ones_passed < k - 1 {
            if self.leading_zeros() == 0 {
                let num_ones = u32::min(k - ones_passed - 1, self.leading_ones());
                self.rotate_left(num_ones);
                ones_passed += num_ones;
                total_rotations_left += num_ones;
            } else {
                num_zeros = self.leading_zeros();
                self.rotate_left(num_zeros);
                total_rotations_left += num_zeros;
            }
        }
        num_zeros = self.leading_zeros();
        self.rotate_left(num_zeros);
        total_rotations_left += num_zeros;
        self.bits[0] = self.bits[0] ^ 0b_1000_0000_u8;
        self.rotate_right(total_rotations_left);
    }

    /// TODO: This is currently broken, needs fixing.
    pub fn base_rotation_left(&mut self, bit_shift: u32) {
        let bit_shift_to_bit_flag = HashMap::from([
            (1_u32, 0b1000_0000_u8),
            (2_u32, 0b1100_0000_u8),
            (3_u32, 0b1110_0000_u8),
            (4_u32, 0b1111_0000_u8),
            (5_u32, 0b1111_1000_u8),
            (6_u32, 0b1111_1100_u8),
            (7_u32, 0b1111_1110_u8),
            (8_u32, 0b1111_1111_u8)
            ]);
        if let Some(bit_flag) = bit_shift_to_bit_flag.get(&bit_shift) {
            let leading_bits = self.bits[0] & bit_flag;
            for ix in 0..M {
                if ix < M - 1 {
                    self.bits[ix] = self.bits[ix] << bit_shift;
                    let next_leading_bit = self.bits[ix + 1] & bit_flag;
                    self.bits[ix] = self.bits[ix] | next_leading_bit.reverse_bits();
                } else {
                    self.bits[ix] = self.bits[ix] << bit_shift;
                    self.bits[ix] = self.bits[ix] | leading_bits.reverse_bits();
                }
            }
        }
    }

>>>>>>> 53868a80
    pub fn print_formatted(&self) {
        let mut buf = String::new();
        for ix in 0..M {
            write!(&mut buf, "_{:#010b}", self.bits[ix]);
        }
        println!("{:}", buf);
    }
}
mod test {
    use uuid::Uuid;

    use super::{power_set, PowerSetBits};

    #[test]
    fn test_leading_ones() {
        let og = PowerSetBits { bits: [
            0b_0111_1111_u8,
            0b_1111_1111_u8,
            0b_1111_1111_u8,
            0b_1111_1111_u8,
            0b_1100_0000_u8,
        ]};
        println!("leading ones: {:}", og.leading_ones());
    }

    #[test]
    fn test_leading_zeros() {
        let og = PowerSetBits { bits: [
            0b_1010_0000_u8,
            0b_0000_0000_u8,
            0b_0000_0000_u8,
            0b_0000_0000_u8,
            0b_0001_0000_u8,
            0b_1111_1111_u8,
            0b_1111_1111_u8,
            0b_1111_1111_u8,
            0b_1100_0000_u8,
        ]};
        println!("leading zeros: {:}", og.leading_zeros());
    }

    #[test]
    fn test_pb_flipper() {
        let mut og = PowerSetBits {bits: [
            0b_0110_1001_u8,
            0b_1001_0110_u8,
            0b_0001_0001_u8,
            0b_1010_1010_u8,
            ]};
        for k in 1..7 {
            println!("{:}", "#".repeat(50));
            println!("k = {:}", k);
            og.print_formatted();
            let mut pb = og.clone();
            pb.flip_kth_bit(k);
            pb.print_formatted();
        }
    }

    #[test]
    fn test_power_set_bits_rotation_simple() {
        let mut pb = PowerSetBits {bits: [
            0b_0110_1001_u8,
            0b_1001_0110_u8,
            0b_0001_0001_u8,
            0b_1010_1010_u8,
            ]};
        let og = pb.clone();
        pb.print_formatted();
        pb.rotate_left(4);
        pb.print_formatted();
        println!("now rotate right");
        pb.rotate_right(4);
        pb.print_formatted();
        og.print_formatted();
    }

    #[test]
    fn test_power_set_bits_base_rotation() {
        let mut pb = PowerSetBits {bits: [
            0b_0110_1001_u8,
            0b_1001_0110_u8,
            0b_0001_0001_u8,
            0b_1010_1010_u8,
            ]};
        pb.print_formatted();
        pb.base_rotation_left(4);
        pb.print_formatted();
    }

    #[test]
    fn test_power_set() {
        let ids = vec![Uuid::new_v4(), Uuid::new_v4(), Uuid::new_v4()];
        println!("power set:\n{:?}", power_set(ids, 2));
    }
}<|MERGE_RESOLUTION|>--- conflicted
+++ resolved
@@ -38,14 +38,9 @@
 }
 
 impl<const M: usize> PowerSetBits<M> {
-<<<<<<< HEAD
-
     pub fn num_ones(&self) -> u32 {
         self.bits.iter().fold(0, |tot, b| tot + b.count_ones())
     }
-
-=======
->>>>>>> 53868a80
     pub fn rotate_left_one(&mut self) {
         let leading_bit = self.bits[0] & 0b1000_0000_u8;
         for ix in 0..M {
@@ -73,26 +68,14 @@
         }
     }
 
-<<<<<<< HEAD
-<<<<<<< HEAD
     // TODO: Implement up to 8 shift, then use that as the base instead of one
-=======
->>>>>>> 53868a8087f41c32132ce4b51b811ff7a8b77f7e
-=======
->>>>>>> 53868a80
     pub fn rotate_left(&mut self, l: u32) {
         for _ in 0..l {
             self.rotate_left_one();
         }
     }
 
-<<<<<<< HEAD
-<<<<<<< HEAD
     // TODO: Implement up to 8 shift, then use that as the base instead of one
-=======
->>>>>>> 53868a8087f41c32132ce4b51b811ff7a8b77f7e
-=======
->>>>>>> 53868a80
     pub fn rotate_right(&mut self, r: u32) {
         for _ in 0..r {
             self.rotate_right_one();
@@ -124,7 +107,6 @@
         }
         ret
     }
-<<<<<<< HEAD
 
     pub fn flip_kth_bit(&mut self, k: u32) {
         if k == 0 {
@@ -181,64 +163,6 @@
         }
     }
 
-=======
-
-    pub fn flip_kth_bit(&mut self, k: u32) {
-        if k == 0 {
-            return;
-        }
-        let mut total_rotations_left = 0;
-        let mut ones_passed = 0;
-        let mut num_zeros = self.leading_zeros();
-        self.rotate_left(num_zeros);
-        total_rotations_left += num_zeros;
-        while ones_passed < k - 1 {
-            if self.leading_zeros() == 0 {
-                let num_ones = u32::min(k - ones_passed - 1, self.leading_ones());
-                self.rotate_left(num_ones);
-                ones_passed += num_ones;
-                total_rotations_left += num_ones;
-            } else {
-                num_zeros = self.leading_zeros();
-                self.rotate_left(num_zeros);
-                total_rotations_left += num_zeros;
-            }
-        }
-        num_zeros = self.leading_zeros();
-        self.rotate_left(num_zeros);
-        total_rotations_left += num_zeros;
-        self.bits[0] = self.bits[0] ^ 0b_1000_0000_u8;
-        self.rotate_right(total_rotations_left);
-    }
-
-    /// TODO: This is currently broken, needs fixing.
-    pub fn base_rotation_left(&mut self, bit_shift: u32) {
-        let bit_shift_to_bit_flag = HashMap::from([
-            (1_u32, 0b1000_0000_u8),
-            (2_u32, 0b1100_0000_u8),
-            (3_u32, 0b1110_0000_u8),
-            (4_u32, 0b1111_0000_u8),
-            (5_u32, 0b1111_1000_u8),
-            (6_u32, 0b1111_1100_u8),
-            (7_u32, 0b1111_1110_u8),
-            (8_u32, 0b1111_1111_u8)
-            ]);
-        if let Some(bit_flag) = bit_shift_to_bit_flag.get(&bit_shift) {
-            let leading_bits = self.bits[0] & bit_flag;
-            for ix in 0..M {
-                if ix < M - 1 {
-                    self.bits[ix] = self.bits[ix] << bit_shift;
-                    let next_leading_bit = self.bits[ix + 1] & bit_flag;
-                    self.bits[ix] = self.bits[ix] | next_leading_bit.reverse_bits();
-                } else {
-                    self.bits[ix] = self.bits[ix] << bit_shift;
-                    self.bits[ix] = self.bits[ix] | leading_bits.reverse_bits();
-                }
-            }
-        }
-    }
-
->>>>>>> 53868a80
     pub fn print_formatted(&self) {
         let mut buf = String::new();
         for ix in 0..M {
